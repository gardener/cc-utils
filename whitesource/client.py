import json
import typing
import websockets

import requests

import ci.util
import whitesource.model


class WSNotOkayException(Exception):
    def __init__(self, res: requests.Response, msg: str, *args, **kwargs):
        super().__init__(*args, **kwargs)
        self.res = res
        self.msg = msg


class WhitesourceClient:

    def __init__(
        self,
        api_key: str,
        extension_endpoint: str,
        product_token: str,
        wss_api_endpoint: str,
        wss_endpoint: str,
        ws_creds,
    ):
        self.routes = WhitesourceRoutes(
            extension_endpoint=extension_endpoint,
            wss_api_endpoint=wss_api_endpoint,
        )
        self.api_key = api_key
        self.wss_endpoint = wss_endpoint
        self.creds = ws_creds
        self.product_token = product_token

    def request(self, method: str, print_error: bool = True, *args, **kwargs):
        res = requests.request(
            method=method,
            *args, **kwargs,
        )
        if not res.ok:
            msg = f'{method} request to url {res.url} failed with {res.status_code=} {res.reason=}'
            if print_error:
                ci.util.error(msg)
                ci.util.error(res.text)
            raise WSNotOkayException(res=res, msg=msg)
        return res

    def save_project_tag(self, projectToken: str, key: str, value: str):
        body = {
            'requestType': 'saveProjectTag',
            'userKey': self.creds.user_key(),
            'projectToken': projectToken,
            'tagKey': key,
            'tagValue': value,
        }

        return self.request(
            method='POST',
            url=self.routes.wss_api_endpoint,
            headers={'content-type': 'application/json'},
            json=body,
        )

<<<<<<< HEAD
    async def ws_project(
=======
    def ws_project(
>>>>>>> 055ef36a
        self,
        extra_whitesource_config: typing.Dict,
        file,
        project_name: str,
        requester_email: str,
        length: int,
<<<<<<< HEAD
        chunk_size: int,
        ping_interval: int,
        ping_timeout: int,
=======
        chunk_size=1024,
>>>>>>> 055ef36a
    ):

        meta_data = {
            'chunkSize': chunk_size,
            'length': length
        }

        ws_config = {
            'apiKey': self.api_key,
            'extraWsConfig': extra_whitesource_config,
            'productToken': self.product_token,
            'projectName': project_name,
            'requesterEmail': requester_email,
            'userKey': self.creds.user_key(),
            'wssUrl': self.wss_endpoint,
        }

        async with websockets.connect(
            uri=self.routes.ws_component(),
<<<<<<< HEAD
            ping_interval=ping_interval,
            ping_timeout=ping_timeout,
            ) as websocket:
            await websocket.send(json.dumps(meta_data))
            await websocket.send(json.dumps(ws_config))
            while True:
                chunk = file.read(chunk_size)
                if not chunk:
                    break
                await websocket.send(chunk)
=======
            ping_interval=1000,
            ping_timeout=1000,
            ) as websocket:
            await websocket.send(json.dumps(meta_data))
            await websocket.send(json.dumps(ws_config))
            with open(file, 'rb') as f:
                while True:
                    chunk = f.read(chunk_size)
                    if not chunk:
                        break
                    await websocket.send(chunk)
>>>>>>> 055ef36a
            return await websocket.recv()

    def get_product_risk_report(self):
        body = {
            'requestType': 'getProductRiskReport',
            'userKey': self.creds.user_key(),
            'productToken': self.product_token,
        }
        return self.request(
            method='POST',
            url=self.routes.get_product_risk_report(),
            headers={'content-type': 'application/json'},
            json=body,
        )

    def get_all_projects_of_product(
        self,
    ) -> typing.List[whitesource.model.WhitesourceProject]:
        body = {
            'requestType': 'getAllProjects',
            'userKey': self.creds.user_key(),
            'productToken': self.product_token,
        }
        res = self.request(
            method='POST',
            url=self.routes.get_all_projects(),
            json=body,
        )

        res.raise_for_status()
        res = res.json()
        if errorCode := res.get('errorCode'):
            raise requests.HTTPError(f'Error {errorCode}: {res.get("errorMessage")}')

        projects: typing.List[whitesource.model.WhitesourceProject] = []
        for element in res['projects']:
            projects.append(whitesource.model.WhitesourceProject(
                name=element['projectName'],
                token=element['projectName'],
                vulnerability_report=self.get_project_vulnerability_report(
                    project_token=element['projectToken'],
                ),
            ))
        return projects

    def get_project_vulnerability_report(
        self,
        project_token: str,
    ):
        body = {
            'requestType': 'getProjectVulnerabilityReport',
            'userKey': self.creds.user_key(),
            'projectToken': project_token,
            'format': 'json',
        }
        return self.request(
            method='POST',
            url=self.routes.get_project_vulnerability_report(),
            headers={'content-type': 'application/json'},
            json=body,
        ).json()


class WhitesourceRoutes:

    def __init__(
        self,
        extension_endpoint: str,
        wss_api_endpoint: str,
    ):
        self.extension_endpoint = extension_endpoint
        self.wss_api_endpoint = wss_api_endpoint

    def ws_component(self):
        return ci.util.urljoin(self.extension_endpoint, 'component')

    def get_product_risk_report(self):
        return ci.util.urljoin(self.wss_api_endpoint)

    def get_all_projects(self):
        return ci.util.urljoin(self.wss_api_endpoint)

    def get_project_vulnerability_report(self):
        return ci.util.urljoin(self.wss_api_endpoint)<|MERGE_RESOLUTION|>--- conflicted
+++ resolved
@@ -64,24 +64,16 @@
             json=body,
         )
 
-<<<<<<< HEAD
     async def ws_project(
-=======
-    def ws_project(
->>>>>>> 055ef36a
         self,
         extra_whitesource_config: typing.Dict,
         file,
         project_name: str,
         requester_email: str,
         length: int,
-<<<<<<< HEAD
         chunk_size: int,
         ping_interval: int,
         ping_timeout: int,
-=======
-        chunk_size=1024,
->>>>>>> 055ef36a
     ):
 
         meta_data = {
@@ -101,7 +93,6 @@
 
         async with websockets.connect(
             uri=self.routes.ws_component(),
-<<<<<<< HEAD
             ping_interval=ping_interval,
             ping_timeout=ping_timeout,
             ) as websocket:
@@ -112,19 +103,7 @@
                 if not chunk:
                     break
                 await websocket.send(chunk)
-=======
-            ping_interval=1000,
-            ping_timeout=1000,
-            ) as websocket:
-            await websocket.send(json.dumps(meta_data))
-            await websocket.send(json.dumps(ws_config))
-            with open(file, 'rb') as f:
-                while True:
-                    chunk = f.read(chunk_size)
-                    if not chunk:
-                        break
-                    await websocket.send(chunk)
->>>>>>> 055ef36a
+
             return await websocket.recv()
 
     def get_product_risk_report(self):
