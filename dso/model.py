import dataclasses
import datetime
import enum
import hashlib
import typing

import dacite
import dateutil.parser

import cnudie.iter
import dso.cvss
import dso.labels
import ocm
import unixutil.model


def _as_key(
    *args,
    separator: str='|',
    absent_indicator: str='None', # be backwards compatible
) -> str:
    return separator.join(absent_indicator if arg is None else arg for arg in args)


class SastStatus(enum.StrEnum):
    NO_LINTER = 'no-linter'


class SastSubType(enum.StrEnum):
    LOCAL_LINTING = 'local-linting'
    CENTRAL_LINTING = 'central-linting'


@dataclasses.dataclass
class MatchCondition:
    component_name: str


class OsStatus(enum.StrEnum):
    NO_BRANCH_INFO = 'noBranchInfo'
    NO_RELEASE_INFO = 'noReleaseInfo'
    UNABLE_TO_COMPARE_VERSION = 'unableToCompareVersion'
    BRANCH_REACHED_EOL = 'branchReachedEol'
    UPDATE_AVAILABLE_FOR_BRANCH = 'updateAvailableForBranch'
    EMPTY_OS_ID = 'emptyOsId'
    AT_MOST_ONE_PATCHLEVEL_BEHIND = 'atMostOnePatchlevelBehind'
    MORE_THAN_ONE_PATCHLEVEL_BEHIND = 'moreThanOnePatchlevelBehind'
    UP_TO_DATE = 'upToDate'
    DISTROLESS = 'distroless'


@dataclasses.dataclass
class ScanArtifact:
    name: str
    label: dso.labels.SourceScanLabel
    component: ocm.Component
    source: ocm.Source


class Datasource:
    ARTEFACT_ENUMERATOR = 'artefact-enumerator'
    BDBA = 'bdba'
    SAST = 'sast'
    CLAMAV = 'clamav'
    CC_UTILS = 'cc-utils'
    OSID = 'osid'
    CRYPTO = 'crypto'
    DELIVERY_DASHBOARD = 'delivery-dashboard'
    DIKI = 'diki'
    FALCO = 'falco'
    INVENTORY = 'inventory'
    GHAS = 'ghas'

    @staticmethod
    def datasource_to_datatypes(datasource: str) -> tuple[str, ...]:
        return {
            Datasource.ARTEFACT_ENUMERATOR: (
                Datatype.COMPLIANCE_SNAPSHOTS,
            ),
            Datasource.BDBA: (
                Datatype.ARTEFACT_SCAN_INFO,
                Datatype.VULNERABILITY,
                Datatype.LICENSE,
                Datatype.STRUCTURE_INFO,
                Datatype.RESCORING,
            ),
            Datasource.SAST: (
                Datatype.ARTEFACT_SCAN_INFO,
                Datatype.SAST_FINDING,
                Datatype.RESCORING,
            ),
            Datasource.CLAMAV: (
                Datatype.ARTEFACT_SCAN_INFO,
                Datatype.MALWARE_FINDING,
            ),
            Datasource.CC_UTILS: (
                Datatype.OS_IDS,
            ),
            Datasource.OSID: (
                Datatype.OSID,
                Datatype.OSID_FINDING,
                Datatype.ARTEFACT_SCAN_INFO,
            ),
            Datasource.CRYPTO: (
                Datatype.ARTEFACT_SCAN_INFO,
                Datatype.CRYPTO_ASSET,
                Datatype.CRYPTO,
            ),
            Datasource.DELIVERY_DASHBOARD: (
                Datatype.RESCORING,
            ),
            Datasource.DIKI: (
                Datatype.ARTEFACT_SCAN_INFO,
                Datatype.DIKI_FINDING,
            ),
            Datasource.FALCO: (
                Datatype.FALCO_FINDING,
            ),
            Datasource.INVENTORY: (
                Datatype.INVENTORY_FINDING,
            ),
<<<<<<< HEAD
            Datasource.GHAS: (
                Datatype.ARTEFACT_SCAN_INFO,
                Datatype.GHAS_FINDING,
            ),
        }[datasource]
=======
        }.get(datasource, tuple())
>>>>>>> be40cefe

    @staticmethod
    def has_scan_info(datasource: str) -> bool:
        return Datatype.ARTEFACT_SCAN_INFO in Datasource.datasource_to_datatypes(datasource)


def normalise_artefact_extra_id(
    artefact_extra_id: dict[str, str],
) -> str:
    '''
    generate stable representation of `artefact_extra_id`

    sorted by key in alphabetical order and concatinated following pattern:
    key1:value1_key2:value2_ ...
    '''
    s = sorted(artefact_extra_id.items(), key=lambda items: items[0])
    return '_'.join([':'.join(values) for values in s])


@dataclasses.dataclass
class LocalArtefactId:
    artefact_name: str | None = None
    artefact_type: str | None = None
    artefact_version: str | None = None
    artefact_extra_id: dict = dataclasses.field(default_factory=dict)

    @property
    def normalised_artefact_extra_id(self) -> str:
        return normalise_artefact_extra_id(self.artefact_extra_id)

    @property
    def key(self) -> str:
        return _as_key(
            self.artefact_name,
            self.artefact_version,
            self.artefact_type,
            self.normalised_artefact_extra_id,
        )

    def as_dict_repr(self) -> dict:
        return {
            **({'Artefact': self.artefact_name} if self.artefact_name else {}),
            **({'Artefact-Version': self.artefact_version} if self.artefact_version else {}),
            **({'Artefact-Type': self.artefact_type} if self.artefact_type else {}),
            **self.artefact_extra_id,
        }

    def __hash__(self) -> int:
        return hash(self.key)

    def __eq__(self, other: typing.Self) -> bool:
        if not type(self) == type(other):
            return False
        return self.key == other.key

    def __str__(self) -> str:
        return (
            f'{self.artefact_name}:{self.artefact_version} '
            f'({self.artefact_type=}, {self.artefact_extra_id=})'
        )


class ArtefactKind(enum.StrEnum):
    ARTEFACT = 'artefact'
    RESOURCE = 'resource'
    RUNTIME = 'runtime'
    SOURCE = 'source'


def is_ocm_artefact(artefact_kind: ArtefactKind) -> bool:
    return artefact_kind in (ArtefactKind.RESOURCE, ArtefactKind.SOURCE)


@dataclasses.dataclass
class ComponentArtefactId:
    component_name: str | None = None
    component_version: str | None = None
    artefact: LocalArtefactId | None = None
    artefact_kind: ArtefactKind | None = None
    references: list[typing.Self] = dataclasses.field(default_factory=list)

    @property
    def key(self) -> str:
        artefact_key = self.artefact.key if self.artefact else None
        references_key = _as_key(
            *(
                reference.key
                for reference in sorted(self.references, key=lambda ref: ref.key)
            )
        )

        return _as_key(
            self.component_name,
            self.component_version,
            artefact_key,
            self.artefact_kind,
            references_key,
        )

    def as_dict_repr(self) -> dict:
        return {
            **({'Component': self.component_name} if self.component_name else {}),
            **({'Component-Version': self.component_version} if self.component_version else {}),
            **({'Artefact-Kind': self.artefact_kind} if self.artefact_kind else {}),
            **(self.artefact.as_dict_repr() if self.artefact else {}),
        }

    def __hash__(self) -> int:
        return hash(self.key)

    def __eq__(self, other: typing.Self) -> bool:
        if not type(self) == type(other):
            return False
        return self.key == other.key

    def __str__(self) -> str:
        return (
            f'{self.component_name}:{self.component_version} '
            f'({self.artefact_kind=}, {self.artefact=})'
        )


def component_artefact_id_from_ocm(
    component: ocm.Component,
    artefact: ocm.Resource | ocm.Source,
) -> ComponentArtefactId:
    local_artefact = LocalArtefactId(
        artefact_name=artefact.name,
        artefact_version=artefact.version,
        artefact_type=artefact.type,
        artefact_extra_id=artefact.extraIdentity,
    )

    if isinstance(artefact, ocm.Resource):
        artefact_kind = ArtefactKind.RESOURCE
    elif isinstance(artefact, ocm.Source):
        artefact_kind = ArtefactKind.SOURCE
    else:
        # should not occur
        raise TypeError(artefact)

    return ComponentArtefactId(
        component_name=component.name,
        component_version=component.version,
        artefact=local_artefact,
        artefact_kind=artefact_kind,
    )


class Datatype:
    STRUCTURE_INFO = 'structure_info'
    LICENSE = 'finding/license'
    VULNERABILITY = 'finding/vulnerability'
    MALWARE_FINDING = 'finding/malware'
    SAST_FINDING = 'finding/sast'
    DIKI_FINDING = 'finding/diki'
    OS_IDS = 'os_ids'
    OSID_FINDING = 'finding/osid'
    OSID = 'osid'
    RESCORING = 'rescorings'
    COMPLIANCE_SNAPSHOTS = 'compliance/snapshots'
    ARTEFACT_SCAN_INFO = 'meta/artefact_scan_info'
    CRYPTO_ASSET = 'crypto_asset'
    CRYPTO = 'finding/crypto'
    FALCO_FINDING = 'finding/falco'
    INVENTORY_FINDING = 'finding/inventory'
    GHAS_FINDING = 'finding/ghas'

    @staticmethod
    def datatype_to_datasource(datatype: str) -> str:
        return {
            Datatype.LICENSE: Datasource.BDBA,
            Datatype.VULNERABILITY: Datasource.BDBA,
            Datatype.OS_IDS: Datasource.CC_UTILS,
            Datatype.OSID: Datasource.OSID,
            Datatype.MALWARE_FINDING: Datasource.CLAMAV,
            Datatype.DIKI_FINDING: Datasource.DIKI,
            Datatype.SAST_FINDING: Datasource.SAST,
            Datatype.OSID_FINDING: Datasource.OSID,
            Datatype.CRYPTO_ASSET: Datasource.CRYPTO,
            Datatype.CRYPTO: Datasource.CRYPTO,
            Datatype.FALCO_FINDING: Datasource.FALCO,
            Datatype.INVENTORY_FINDING: Datasource.INVENTORY,
            Datatype.GHAS_FINDING: Datasource.GHAS
        }[datatype]


@dataclasses.dataclass(frozen=True)
class Metadata:
    datasource: str
    type: str
    creation_date: datetime.datetime | str = None
    last_update: datetime.datetime | str | None = None


@dataclasses.dataclass(frozen=True)
class OsID:
    os_info: unixutil.model.OperatingSystemId


@dataclasses.dataclass(frozen=True)
class BDBAMixin:
    package_name: str
    package_version: str | None # bdba might be unable to determine a version
    base_url: str
    report_url: str
    product_id: int
    group_id: int


@dataclasses.dataclass(frozen=True)
class License:
    name: str


@dataclasses.dataclass(frozen=True)
class FilesystemPathEntry:
    path: str
    type: str


@dataclasses.dataclass(frozen=True)
class FilesystemPath:
    path: list[FilesystemPathEntry]
    digest: str


@dataclasses.dataclass(frozen=True)
class StructureInfo(BDBAMixin):
    licenses: list[License]
    filesystem_paths: list[FilesystemPath]

    @property
    def key(self) -> str:
        return _as_key(self.package_name, self.package_version)


@dataclasses.dataclass(frozen=True)
class Finding:
    '''
    Base class for artefact metadata which is interpreted as a finding. "Finding" as in it has a
    severity and might become object of being rescored.
    '''
    severity: str


@dataclasses.dataclass(frozen=True)
class LicenseFinding(Finding, BDBAMixin):
    license: License

    @property
    def key(self) -> str:
        return _as_key(self.package_name, self.package_version, self.license.name)


@dataclasses.dataclass(frozen=True)
class VulnerabilityFinding(Finding, BDBAMixin):
    cve: str
    cvss_v3_score: float
    cvss: dso.cvss.CVSSV3 | dict
    summary: str | None

    @property
    def key(self) -> str:
        return _as_key(self.package_name, self.package_version, self.cve)


@dataclasses.dataclass(frozen=True)
class RescoringVulnerabilityFinding:
    package_name: str
    cve: str

    @property
    def key(self) -> str:
        return _as_key(self.package_name, self.cve)


@dataclasses.dataclass(frozen=True)
class RescoringLicenseFinding:
    package_name: str
    license: License

    @property
    def key(self) -> str:
        return _as_key(self.package_name, self.license.name)


@dataclasses.dataclass(frozen=True)
class MalwareFindingDetails:
    filename: str
    content_digest: str
    malware: str
    context: str | None # optional context information, e.g. layer-digest or bucket-id

    @property
    def key(self) -> str:
        return _as_key(self.content_digest, self.filename, self.malware)


@dataclasses.dataclass(frozen=True)
class ClamAVMalwareFinding(Finding):
    finding: MalwareFindingDetails
    octets_count: int
    scan_duration_seconds: float
    clamav_version: str | None
    signature_version: int | None
    freshclam_timestamp: datetime.datetime | None

    @property
    def key(self) -> str:
        return self.finding.key


@dataclasses.dataclass(frozen=True)
class SastFinding(Finding):
    sast_status: SastStatus
    sub_type: SastSubType

    @property
    def key(self) -> str:
        return _as_key(self.sast_status, self.sub_type)


@dataclasses.dataclass(frozen=True)
class RescoreSastFinding:
    sast_status: SastStatus
    sub_type: SastSubType

    @property
    def key(self) -> str:
        return _as_key(self.sast_status, self.sub_type)


@dataclasses.dataclass(frozen=True)
class OsIdFinding(Finding):
    osid: unixutil.model.OperatingSystemId
    os_status: OsStatus
    greatest_version: str | None
    eol_date: datetime.datetime | None

    @property
    def key(self) -> str:
        return _as_key(self.osid.ID)

    @property
    def status_description(self) -> str:
        if self.os_status is OsStatus.BRANCH_REACHED_EOL:
            return 'Branch has reached end-of-life'
        elif self.os_status is OsStatus.MORE_THAN_ONE_PATCHLEVEL_BEHIND:
            return 'Image is more than one patchlevel behind'
        elif self.os_status is OsStatus.AT_MOST_ONE_PATCHLEVEL_BEHIND:
            return 'Image is at most one patchlevel behind'
        elif self.os_status in (
            OsStatus.EMPTY_OS_ID,
            OsStatus.NO_BRANCH_INFO,
            OsStatus.NO_RELEASE_INFO,
            OsStatus.UNABLE_TO_COMPARE_VERSION,
        ):
            return f'No valid OS scan result ({self.os_status})'
        else:
            return 'Unknown OSID status'


@dataclasses.dataclass(frozen=True)
class RescoreOsIdFinding:
    osid: unixutil.model.OperatingSystemId

    @property
    def key(self) -> str:
        return _as_key(self.osid.ID)


@dataclasses.dataclass(frozen=True)
class DikiCheck:
    message: str
    targets: list[dict] | dict


@dataclasses.dataclass(frozen=True)
class DikiFinding(Finding):
    provider_id: str
    ruleset_id: str
    ruleset_name: str | None
    ruleset_version: str
    rule_id: str
    rule_name: str | None
    checks: list[DikiCheck]

    @property
    def key(self) -> str:
        return _as_key(self.provider_id, self.ruleset_id, self.rule_id)

@dataclasses.dataclass(frozen=True)
class GitHubSecretFinding(Finding):
    github_instance: str
    repository: str
    secret: str
    secret_type: str
    secret_type_display_name: str
    number: int
    state: str

    @property
    def key(self) -> str:
        return _as_key(self.github_instance, self.repository, self.number)  


class CryptoAssetTypes(enum.StrEnum):
    ALGORITHM = 'algorithm'
    CERTIFICATE = 'certificate'
    LIBRARY = 'library'
    PROTOCOL = 'protocol'
    RELATED_CRYPTO_MATERIAL = 'related-crypto-material'


class Primitives(enum.StrEnum):
    BLOCK_CIPHER = 'block-cipher'
    HASH = 'hash'
    PKE = 'pke'
    SIGNATURE = 'signature'


@dataclasses.dataclass
class AlgorithmProperties:
    name: str
    primitive: Primitives | None
    parameter_set_identifier: str | None
    curve: str | None
    padding: str | None

    @property
    def key(self) -> str:
        return _as_key(
            self.name,
            self.primitive,
            self.parameter_set_identifier,
            self.curve,
            self.padding,
        )


class CertificateKind(enum.StrEnum):
    ROOT_CA = 'root-ca'
    INTERMEDIATE_CA = 'intermediate-ca'
    END_USER = 'end-user'


@dataclasses.dataclass
class CertificateProperties:
    kind: CertificateKind
    validity_years: int | None
    signature_algorithm_ref: str | None
    subject_public_key_ref: str | None

    @property
    def key(self) -> str:
        return _as_key(
            self.kind,
            str(self.validity_years),
            self.signature_algorithm_ref,
            self.subject_public_key_ref,
        )


@dataclasses.dataclass
class LibraryProperties:
    name: str
    version: str | None

    @property
    def key(self) -> str:
        return _as_key(self.name, self.version)


@dataclasses.dataclass
class ProtocolProperties:
    type: str | None
    version: str | None

    @property
    def key(self) -> str:
        return _as_key(self.type, self.version)


@dataclasses.dataclass
class RelatedCryptoMaterialProperties:
    type: str | None
    algorithm_ref: str | None
    curve: str | None
    size: int | None

    @property
    def key(self) -> str:
        return _as_key(self.type, self.algorithm_ref, self.curve, str(self.size))


@dataclasses.dataclass
class CryptoAsset:
    names: list[str]
    locations: list[str]
    asset_type: CryptoAssetTypes
    properties: (
        AlgorithmProperties
        | CertificateProperties
        | LibraryProperties
        | RelatedCryptoMaterialProperties
        | ProtocolProperties
    )

    @property
    def key(self) -> str:
        return _as_key(self.asset_type, self.properties.key)


@dataclasses.dataclass(frozen=True)
class CryptoFinding(Finding):
    standard: str
    asset: CryptoAsset
    summary: str | None

    @property
    def key(self) -> str:
        return _as_key(self.standard, self.asset.key)


@dataclasses.dataclass
class RescoringCryptoFinding:
    standard: str
    asset: CryptoAsset

    @property
    def key(self) -> str:
        return _as_key(self.standard, self.asset.key)


@dataclasses.dataclass(frozen=True)
class InventoryFinding(Finding):
    """
    Represents a finding from the gardener/inventory system
    """
    # Name of provider, where orphan resources originate from, e.g. AWS, Azure,
    # GCP, OpenStack, etc.
    provider_name: str

    # Kind of the orphan resource, e.g. Virtual Machine, Public IP address, etc.
    resource_kind: str

    # Resource name specifies the unique name of the resource in the provider
    resource_name: str

    # Short summary of the finding
    summary: str

    # Additional attributes associated with this finding
    attributes: dict

    @property
    def key(self) -> str:
        return _as_key(self.provider_name, self.resource_kind, self.resource_name)


@dataclasses.dataclass(frozen=True)
class User:
    username: str
    type: str = 'user'

    @property
    def key(self) -> str:
        return _as_key(self.username, self.type)


@dataclasses.dataclass(frozen=True, kw_only=True)
class BDBAUser(User):
    email: str
    firstname: str
    lastname: str
    type: str = 'bdba-user'


@dataclasses.dataclass(frozen=True, kw_only=True)
class GitHubUser(User):
    github_hostname: str
    type: str = 'github-user'


class MetaRescoringRules(enum.StrEnum):
    BDBA_TRIAGE = 'bdba-triage'
    CUSTOM_RESCORING = 'custom-rescoring'
    ORIGINAL_SEVERITY = 'original-severity'


@dataclasses.dataclass(frozen=True)
class CustomRescoring:
    '''
    The `allowed_processing_time` is stored relatively to allow the rescoring to apply to findings
    with different discovery dates, i.e. in case the rescoring is of scope "global" or "component".
    Alternatively, the explicit `due_date` can be set in case the `due_date` is independent of the
    individual discovery dates (for example, this might be the case if exceptions apply).
    '''
    finding: (
        RescoringVulnerabilityFinding
        | RescoringLicenseFinding
        | MalwareFindingDetails
        | RescoreSastFinding
        | RescoringCryptoFinding
        | RescoreOsIdFinding
    )
    referenced_type: str
    severity: str
    user: (
        BDBAUser
        | GitHubUser
        | User
    )
    matching_rules: list[str] = dataclasses.field(default_factory=list)
    comment: str | None = None
    allowed_processing_time: str | None = None
    due_date: datetime.date | None = None

    @property
    def key(self) -> str:
        return _as_key(
            self.referenced_type,
            self.severity,
            self.user.key,
            self.comment,
            self.finding.key,
            self.allowed_processing_time,
            self.due_date.strftime('%Y-%m-%d') if self.due_date else None,
        )


class ComplianceSnapshotStatuses(enum.StrEnum):
    ACTIVE = 'active'
    INACTIVE = 'inactive'


@dataclasses.dataclass(frozen=True)
class ComplianceSnapshotState:
    timestamp: datetime.datetime
    status: ComplianceSnapshotStatuses | str | int | None = None
    service: str | None = None


@dataclasses.dataclass(frozen=True)
class ComplianceSnapshot:
    due_date: datetime.date
    state: list[ComplianceSnapshotState]

    @property
    def key(self) -> str:
        return self.due_date.isoformat()

    def current_state(
        self,
        service: str = None,
    ) -> ComplianceSnapshotState | None:
        for state in sorted(self.state, key=lambda s: s.timestamp, reverse=True):
            if service == state.service:
                return state
        return None

    def purge_old_states(
        self,
        service: str = None,
    ):
        current_state = None
        for state in sorted(self.state, key=lambda s: s.timestamp, reverse=True):
            if not service == state.service:
                continue

            if not current_state:
                current_state = state
                continue

            self.state.remove(state)


class FalcoPriority(enum.StrEnum):
    EMERGENCY = 'Emergency'
    ALERT = 'Alert'
    CRITICAL = 'Critical'
    ERROR = 'Error'
    WARNING = 'Warning'
    NOTICE = 'Notice'
    INFORMATIONAL = 'Informational'
    DEBUG = 'Debug'


@dataclasses.dataclass(frozen=True)
class FalcoEvent:
    message: str
    cluster: str
    hostname: str
    time: datetime.datetime
    rule: str
    priority: FalcoPriority
    output: dict[str, typing.Any]


@dataclasses.dataclass(frozen=True)
class Node:
    name: str
    count: int


@dataclasses.dataclass(frozen=True)
class Cluster:
    name: str
    nodes: list[Node]


@dataclasses.dataclass(frozen=True)
class FalcoEventGroup:
    '''
    FalcoEventGroup represents a group of Falco events that are similar in
    nature. In almost all cases those are false positives and can be ignored.
    Falco exceptions can be defined but they can be silenced here.

    :param count int:
        number of events in this group.
    :param group_hash str:
        hash of the group (event fiields and values that form the group),
        can be reconstructed from a sample event and the fields property.
    :param fields dict[str, str]:
        Identical fields that form the group
    :param events list[FalcoEvent]:
        list of events in this group (possibly truncated).
    :param exception ExceptionTemplate:
        exception template for this group
    '''
    message: str
    clusters: list[Cluster]
    landscape: str
    project: str
    rule: str
    priority: FalcoPriority
    first_event: datetime.datetime
    last_event: datetime.datetime
    count: int
    group_hash: str
    fields: dict[str, str]
    events: list[FalcoEvent]
    exception: str

    @property
    def key(self) -> str:
        return self.group_hash


@dataclasses.dataclass(frozen=True)
class FalcoInteractiveEventGroup:
    '''
    Group of events that - most likely - are a result of a single interactive
    session. It might however also be an indication of an attack. These
    events must be reviewed and ideally be linked to some legal activity.

    :param group_hash str:
        reproducible group hash to avoid double reporting should the reporting
        job run multiple times on the same data.
    :param events list[FalcoEvent]:
        List of all events. The goal is not to truncate this list but it might
        have to be done if it gets too large.
    '''
    count: int
    cluster: str
    hostname: str
    project: str
    landscape: str
    group_hash: str
    first_event: datetime.datetime
    last_event: datetime.datetime
    events: list[FalcoEvent]

    @property
    def key(self) -> str:
        return self.group_hash


class FalcoFindingSubType(enum.StrEnum):
    EVENT_GROUP = 'event-group'
    INTERACTIVE_EVENT_GROUP = 'interactive-event-group'


@dataclasses.dataclass(frozen=True)
class FalcoFinding(Finding):
    subtype: FalcoFindingSubType
    finding: FalcoInteractiveEventGroup | FalcoEventGroup

    @property
    def key(self) -> str:
        return self.finding.key


@dataclasses.dataclass
class ArtefactMetadata:
    '''
    Model class to interact with entries of the delivery-db. In the first place, these entries are
    being identified via `ComponentArtefactId` (`artefact` property) as well as their `Datatype`
    (`meta.type` property) and `Datasource` (`meta.datasource` property). If there might be multiple
    entries for this tuple, the `data` object must define an extra `key` property, which allows a
    unique identification together with the tuple of `artefact`, `meta.type` and `meta.datasource`.
    The `id` property (derived from `key`) is intended to be used as private key in the underlying
    database.

    If an instance of a datatype should become object of being rescored, the `data` property must
    derive from the `Finding` class and implement the `severity` property. Also, a corresponding
    rescoring finding type must be implemented. Apart from the `key` and `severity` property, the
    `data` object may have an arbitrary structure.
    '''
    artefact: ComponentArtefactId
    meta: Metadata
    data: (
        StructureInfo
        | LicenseFinding
        | VulnerabilityFinding
        | ClamAVMalwareFinding
        | SastFinding
        | DikiFinding
        | OsID
        | OsIdFinding
        | CustomRescoring
        | ComplianceSnapshot
        | CryptoAsset
        | CryptoFinding
        | FalcoFinding
        | GitHubSecretFinding
        | InventoryFinding
        | dict # fallback, there should be a type
    )
    discovery_date: datetime.date | None = None # required for finding specific SLA tracking
    allowed_processing_time: str | None = None

    @staticmethod
    def from_dict(raw: dict):
        return dacite.from_dict(
            data_class=ArtefactMetadata,
            data=raw,
            config=dacite.Config(
                type_hooks={
                    datetime.datetime: dateutil.parser.isoparse,
                    datetime.date: lambda date: datetime.datetime.fromisoformat(date).date(),
                },
                cast=[
                    enum.StrEnum,
                    MatchCondition,
                ],
                strict=True,
            ),
        )

    @property
    def key(self) -> str:
        if dataclasses.is_dataclass(self.data):
            data_key = self.data.key if hasattr(self.data, 'key') else None
        else:
            data_key = self.data.get('key')

        return _as_key(self.artefact.key, self.meta.datasource, self.meta.type, data_key)

    @property
    def id(self) -> str:
        return hashlib.blake2s(
            self.key.encode('utf-8'),
            digest_size=16,
            usedforsecurity=False,
        ).hexdigest()


def artefact_scan_info(
    artefact_node: cnudie.iter.ArtefactNode,
    datasource: str,
    data: dict={},
) -> ArtefactMetadata:
    '''
    The `data` property may contain extra information about the scan, e.g. a reference to the scan.

    Predefined `data` property for BDBA scan infos:

    data:
        report_url <str>
    '''
    now = datetime.datetime.now()

    artefact_ref = component_artefact_id_from_ocm(
        component=artefact_node.component,
        artefact=artefact_node.artefact,
    )

    meta = Metadata(
        datasource=datasource,
        type=Datatype.ARTEFACT_SCAN_INFO,
        creation_date=now,
        last_update=now,
    )

    return ArtefactMetadata(
        artefact=artefact_ref,
        meta=meta,
        data=data,
    )<|MERGE_RESOLUTION|>--- conflicted
+++ resolved
@@ -119,15 +119,11 @@
             Datasource.INVENTORY: (
                 Datatype.INVENTORY_FINDING,
             ),
-<<<<<<< HEAD
             Datasource.GHAS: (
                 Datatype.ARTEFACT_SCAN_INFO,
                 Datatype.GHAS_FINDING,
             ),
-        }[datasource]
-=======
         }.get(datasource, tuple())
->>>>>>> be40cefe
 
     @staticmethod
     def has_scan_info(datasource: str) -> bool:
